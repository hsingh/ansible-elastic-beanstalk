#!/usr/bin/python

DOCUMENTATION = '''
---
module: elasticbeanstalk_env
short_description: create, update, delete beanstalk application environments
description:
    - creates, updates, deletes beanstalk environments.
options:
  app_name:
    description:
      - name of the beanstalk application you wish to manage the versions of
    required: true
    default: null
  env_name:
    description:
      - unique name for the deployment environment. Must be from 4 to 40 characters in length. The name can contain only letters, numbers, and hyphens. It cannot start or end with a hyphen. This name must be unique in your account.
    required: true
    default: null
  version_label:
    description:
      - label of the version you want to deploy in the environment
    required: false
    default: null
  description:
    description:
      - describes this environment
    required: false
    default: null
  wait_timeout:
    description:
      - Number of seconds to wait for an environment to change state.
    required: false
    default: 900
  template_name:
    description:
      - name of the configuration template to use in deployment. You must specify either this parameter or a solution_stack_name
    required: false
    default: null
  solution_stack_name:
    description:
      - this is an alternative to specifying a template_name. You must specify either this or a template_name, but not both
    required: false
    default: null
  cname_prefix:
    description:
      - if specified, the environment attempts to use this value as the prefix for the CNAME. If not specified, the environment uses the environment name.
    required: false
    default: null
  vpc:
    description:
      - id or name of the vpc. if not found failure. if found add to option_settings
    required: false
    default: null
  vpc_subnets:
    description:
      - comma seperated list of ids or names from vpc subnets. looks for subnets in previous defined vpc. if no vpc defined it looks over all vpc. if not found failure. if found add to option_settings
    required: false
    default: null
  option_settings:
    description:
      - 'A dictionary array of settings to add of the form: { Namespace: ..., OptionName: ... , Value: ... }. If specified, AWS Elastic Beanstalk sets the specified configuration options to the requested value in the configuration set for the new environment. These override the values obtained from the solution stack or the configuration template'
    required: false
    default: null
  tags:
    description:
      - A dictionary of Key/Value tags to apply to the environment on creation. Tags cannot be modified once the environment is created.
    required: false
    default: null
  tier_name:
    description:
      - name of the tier
    required: false
    default: WebServer
    choices: ['WebServer', 'Worker']
  state:
    description:
      - whether to ensure the environment is present or absent, or to list existing environments
    required: false
    default: present
    choices: ['absent','present','list','details']

author: Harpreet Singh
extends_documentation_fragment: aws
'''

EXAMPLES = '''
# Create or update environment
- elasticbeanstalk_env:
    region: us-east-1
    app_name: Sample App
    env_name: sampleApp-env
    version_label: Sample Application
    solution_stack_name: "64bit Amazon Linux 2014.09 v1.2.1 running Docker 1.5.0"
    vpc: VPC_NAME
    vpc_subnets: SUBNET_NAME1, SUBNET_NAME2
    option_settings:
      - Namespace: aws:elasticbeanstalk:application:environment
        OptionName: PARAM1
        Value: bar
      - Namespace: aws:elasticbeanstalk:application:environment
        OptionName: PARAM2
        Value: foobar
    tags:
      Name: Sample App
  register: env

# Delete environment
- elasticbeanstalk_env:
    app_name: Sample App
    env_name: sampleApp-env
    state: absent
    wait_timeout: 360
    region: us-west-2
'''

RETURN = '''
env:
    description: beanstalk environment
    returned: success and when state != list
    type: dict
    sample: {
        "AbortableOperationInProgress": false,
        "ApplicationName": "app-name",
        "CNAME": "app-name.p55wp6rh2e.us-west-2.elasticbeanstalk.com",
        "DateCreated": "2016-05-20T19:03:05.090000+00:00",
        "DateUpdated": "2016-12-09T16:23:55.915000+00:00",
        "EndpointURL": "awseb-e-g-AWSEBLoa-D0BNVCQMC73I-22790164.us-west-2.elb.amazonaws.com",
        "EnvironmentId": "e-g2jcgheahs",
        "EnvironmentLinks": [],
        "EnvironmentName": "app-name-qa",
        "Health": "Green",
        "SolutionStackName": "64bit Amazon Linux 2016.03 v2.1.0 running Docker 1.9.1",
        "Status": "Ready",
        "Tier": {
            "Name": "WebServer",
            "Type": "Standard",
            "Version": "1.0"
        },
        "OptionSettings": [
            // included when state == detail
            {
                "Namespace": "aws:autoscaling:asg",
                "OptionName": "Availability Zones",
                "ResourceName": "AWSEBAutoScalingGroup",
                "Value": "Any"
            }
            ...
        ]
        "VersionLabel": "1.0.0"
    }
output:
    description: message indicating what change will occur
    returned: in check mode
    type: string
    sample: Environment is up-to-date
'''

try:
    import boto3
    from botocore.exceptions import ClientError
    HAS_BOTO3 = True
except ImportError:
    HAS_BOTO3 = False

<<<<<<< HEAD
from ansible.module_utils.basic import *
=======
import time
from ansible.module_utils.basic import AnsibleModule
>>>>>>> fb733a51
from ansible.module_utils.ec2 import boto3_conn, ec2_argument_spec, get_aws_connection_info, camel_dict_to_snake_dict

def wait_for(ebs, app_name, env_name, wait_timeout, testfunc):
    timeout_time = time.time() + wait_timeout

    while True:
        try:
            env = describe_env(ebs, app_name, env_name, [])
        except Exception as e:
            raise e

        if testfunc(env):
            return env

        if time.time() > timeout_time:
            raise ValueError("The timeout has expired")

        time.sleep(15)

def version_is_updated(version_label, env):
    return version_label == ""  or env["VersionLabel"] == version_label

def status_is_ready(env):
    return env["Status"] == "Ready"

def health_is_green(env):
    return env["Health"] == "Green"

def health_is_grey(env):
    return env["Health"] == "Grey"

def terminated(env):
    return env["Status"] == "Terminated"

def describe_env(ebs, app_name, env_name, ignored_statuses):
    environment_names = [] if env_name is None else [env_name]

    result = ebs.describe_environments(ApplicationName=app_name, EnvironmentNames=environment_names)
    envs = result["Environments"]

    if not isinstance(envs, list): return None

    if not envs: 
        return

    for env in envs:
        if env.get("Status") in ignored_statuses:
            envs.remove(env)

    if not envs: 
        return

    return envs if env_name is None else envs[0]

def describe_env_config_settings(ebs, app_name, env_name):
    result = ebs.describe_configuration_settings(ApplicationName=app_name, EnvironmentName=env_name)
    envs = result["ConfigurationSettings"]

    if not isinstance(envs, list): return None

    for env in envs:
        if env.get("Status") in ["Terminated","Terminating"]:
            envs.remove(env)

    if not envs:
        return

    return envs if env_name is None else envs[0]

def update_required(ebs, env, params):
    updates = []
    if params["version_label"] and env["VersionLabel"] != params["version_label"]:
        updates.append(('VersionLabel', env['VersionLabel'], params['version_label']))

    if params.get("template_name", None) and not env.has_key("TemplateName"):
        updates.append(('TemplateName', None, params['template_name']))
    elif env.has_key("TemplateName") and env["TemplateName"] != params["template_name"]:
        updates.append(('TemplateName', env['TemplateName'], params['template_name']))

    result = ebs.describe_configuration_settings(ApplicationName=params["app_name"],
                                                 EnvironmentName=params["env_name"])

    options = result["ConfigurationSettings"][0]["OptionSettings"]

    for setting in params["option_settings"]:
        change = new_or_changed_option(options, setting)
        if change is not None:
            updates.append(change)

    return updates

def new_or_changed_option(options, setting):
    for option in options:
        if option["Namespace"] == setting["Namespace"] and \
            option["OptionName"] == setting["OptionName"]:

            if (setting['Namespace'] in ['aws:autoscaling:launchconfiguration','aws:ec2:vpc'] and \
                setting['OptionName'] in ['SecurityGroups', 'ELBSubnets', 'Subnets'] and \
                set(setting['Value'].split(',')).issubset(setting['Value'].split(','))) or \
                ('Value' in option and option["Value"] == setting["Value"]):
                return None
            else:
                if 'Value' in option:
                    return (option["Namespace"] + ':' + option["OptionName"], option["Value"], setting["Value"])

    return (setting["Namespace"] + ':' + setting["OptionName"], "<NEW>", setting["Value"])

def check_env(ebs, app_name, env_name, module):
    state = module.params['state']
    env = describe_env(ebs, app_name, env_name, ["Terminated","Terminating"])

    result = {}

    if state == 'present' and env is None:
        result = dict(changed=True, output = "Environment would be created")
    elif state == 'present' and env is not None:
        updates = update_required(ebs, env, module.params)
        if len(updates) > 0:
            result = dict(changed=True, output = "Environment would be updated", env=env, updates=updates)
        else:
            result = dict(changed=False, output="Environment is up-to-date", env=env)
    elif state == 'absent' and env is None:
        result = dict(changed=False, output="Environment does not exist")
    elif state == 'absent' and env is not None:
        result = dict(changed=True, output="Environment will be deleted", env=env)

    module.exit_json(**result)

def filter_empty(**kwargs):
    return {k:v for k,v in kwargs.items() if v}


def getVpcId(region, vpc, option_settings, ansible_module):
    ansible_module.debug("searching for vpc_id='{}'".format(vpc))
    ec2 = boto3.resource('ec2', region_name=region)
    try:
        vpc_id = list(ec2.vpcs.filter(VpcIds=[vpc]))[0].vpc_id
    except ClientError:
        ansible_module.debug("searching for vpc_name='{}'".format(vpc))
        filters = [{'Name':'tag:Name', 'Values':[vpc]}]
        try:
            vpc_id = list(ec2.vpcs.filter(Filters=filters))[0].vpc_id
        except ClientError:
            raise ValueError("VPC '{}' not found".format(vpc))
    option_settings.append({'Namespace':'aws:ec2:vpc', 'OptionName':'VPCId', 'Value':vpc_id})
    return vpc_id

def checkVpcSubnetIds(region, vpc_subnets, vpc_id, option_settings, ansible_module):
    ansible_module.debug("searching for vpc_subnet_ids='{}'".format(vpc_subnets))
    ec2 = boto3.resource('ec2', region_name=region)
    try:
        subnets_tmp = list(ec2.subnets.filter(SubnetIds=vpc_subnets))
    except ClientError:
        ansible_module.debug("searching for vpc_subnet_names='{}'".format(vpc_subnets))
        filters=[{'Name': 'tag:Name', 'Values': vpc_subnets}]
        try:
            subnets_tmp = list(ec2.subnets.filter(Filters=filters))
        except ClientError:
            raise ValueError("VPC Subnets '{}' not found".format(vpc_subnets))
        
    if vpc_id:
        for vpc_subnet in subnets_tmp:
            if vpc_subnet.vpc_id != vpc_id:
                raise ValueError("VPC Subnets '{}' not part of VPC '{}'".format(vpc_subnet.vpc_id, vpc_id))
    else:
        option_settings.append({'Namespace':'aws:ec2:vpc', 'OptionName':'VPCId', 'Value':subnets_tmp[0].vpc_id})
        
    subnetIds = [vpc_subnet.subnet_id for vpc_subnet in subnets_tmp]
    
    if not subnetIds:
        raise ValueError("VPC Subnets '{}' not found".format(vpc_subnets))
    
    option_settings.append({'Namespace':'aws:ec2:vpc', 'OptionName':'Subnets', 'Value':','.join(subnetIds)})
       
def main():
    argument_spec = ec2_argument_spec()
    argument_spec.update(dict(
            app_name       = dict(type='str', required=True),
            env_name       = dict(type='str', required=False),
            version_label  = dict(type='str', required=False),
            description    = dict(type='str', required=False),
            state          = dict(choices=['present','absent','list','details'], default='present'),
            wait_timeout   = dict(default=900, type='int'),
            template_name  = dict(type='str', required=False),
            solution_stack_name = dict(type='str', required=False),
            cname_prefix = dict(type='str', required=False),
            vpc = dict(type='str', required=False),
            vpc_subnets = dict(type='str', required=False),
            option_settings = dict(type='list',default=[]),
            tags = dict(type='dict',default=dict()),
            options_to_remove = dict(type='list',default=[]),
            tier_name = dict(default='WebServer', choices=['WebServer','Worker'])
        ),
    )
    module = AnsibleModule(argument_spec=argument_spec,
                           mutually_exclusive=[['solution_stack_name','template_name']],
                           supports_check_mode=True)

    if not HAS_BOTO3:
        module.fail_json(msg='boto3 required for this module')

    app_name = module.params['app_name']
    env_name = module.params['env_name']
    version_label = module.params['version_label']
    description = module.params['description']
    state = module.params['state']
    wait_timeout = module.params['wait_timeout']
    template_name = module.params['template_name']
    solution_stack_name = module.params['solution_stack_name']
    cname_prefix = module.params['cname_prefix']
    vpc = module.params['vpc']
    vpc_subnets = module.params['vpc_subnets']
    tags = module.params['tags']
    option_settings = module.params['option_settings']
    options_to_remove = module.params['options_to_remove']

    tier_type = 'Standard'
    tier_name = module.params['tier_name']

    if tier_name == 'Worker':
        tier_type = 'SQS/HTTP'

    
    region, ec2_url, aws_connect_params = get_aws_connection_info(module, boto3=True)
    if region:
        ebs = boto3_conn(module, conn_type='client', resource='elasticbeanstalk',
                region=region, endpoint=ec2_url, **aws_connect_params)
    else:
        module.fail_json(msg='region must be specified')

    if vpc:
        vpc_id = getVpcId(region, vpc, option_settings, module)
    else:
        vpc_id = None
    
    module.debug("found vpc_id="+vpc_id)

    if vpc_subnets:
        checkVpcSubnetIds(region, vpc_subnets.split(','), vpc_id, option_settings, module)

    update = False
    result = {}

    if state == 'list':
        try:
            env = describe_env(ebs, app_name, env_name, [])
            result = dict(changed=False, env=[] if env is None else env)
        except ClientError as e:
            module.fail_json(msg=str(e), **camel_dict_to_snake_dict(e.response))

    if state == 'details':
        try:
            env = describe_env_config_settings(ebs, app_name, env_name)
            result = dict(changed=False, env=env)
        except ClientError as e:
<<<<<<< HEAD
            module.fail_json(msg=e, **camel_dict_to_snake_dict(e.response))
=======
            module.fail_json(msg=str(e), **camel_dict_to_snake_dict(e.response))
>>>>>>> fb733a51

    if module.check_mode and (state != 'list' or state != 'details'):
        check_env(ebs, app_name, env_name, module)
        module.fail_json('ASSERTION FAILURE: check_version() should not return control.')

    if state == 'present':
        try:
            tags_to_apply = [ {'Key':k,'Value':v} for k,v in tags.items()]
            ebs.create_environment(**filter_empty(ApplicationName=app_name,
                                                  EnvironmentName=env_name,
                                                  VersionLabel=version_label,
                                                  TemplateName=template_name,
                                                  Tags=tags_to_apply,
                                                  SolutionStackName=solution_stack_name,
                                                  CNAMEPrefix=cname_prefix,
                                                  Description=description,
                                                  OptionSettings=option_settings,
                                                  Tier={'Name':tier_name, 'Type':tier_type, 'Version':'1.0'}))

            env = wait_for(ebs, app_name, env_name, wait_timeout, status_is_ready)
            result = dict(changed=True, env=env)
        except ClientError as e:
            if 'Environment %s already exists' % env_name in e.args:
                update = True
            else:
                module.fail_json(msg=str(e), **camel_dict_to_snake_dict(e.response))

    if update:
        try:
            env = describe_env(ebs, app_name, env_name, [])
            updates = update_required(ebs, env, module.params)
            if len(updates) > 0:
                ebs.update_environment(**filter_empty(
                                       EnvironmentName=env_name,
                                       VersionLabel=version_label,
                                       TemplateName=template_name,
                                       Description=description,
                                       OptionSettings=option_settings))

                env = wait_for(ebs, app_name, env_name, wait_timeout,
                         lambda environment: status_is_ready(environment) and
                           version_is_updated(version_label, environment))

                result = dict(changed=True, env=env, updates=updates)
            else:
                result = dict(changed=False, env=env)
        except ClientError as e:
            module.fail_json(msg=str(e), **camel_dict_to_snake_dict(e.response))

    if state == 'absent':
        try:
            ebs.terminate_environment(EnvironmentName=env_name)
            env = wait_for(ebs, app_name, env_name, wait_timeout, terminated)
            result = dict(changed=True, env=env)
        except ClientError as e:
            if 'No Environment found for EnvironmentName = \'%s\'' % env_name in e.message:
                result = dict(changed=False, output='Environment not found')
            else:
                module.fail_json(msg=str(e), **camel_dict_to_snake_dict(e.response))

    module.exit_json(**result)

if __name__ == '__main__':
    main()<|MERGE_RESOLUTION|>--- conflicted
+++ resolved
@@ -163,12 +163,8 @@
 except ImportError:
     HAS_BOTO3 = False
 
-<<<<<<< HEAD
-from ansible.module_utils.basic import *
-=======
 import time
 from ansible.module_utils.basic import AnsibleModule
->>>>>>> fb733a51
 from ansible.module_utils.ec2 import boto3_conn, ec2_argument_spec, get_aws_connection_info, camel_dict_to_snake_dict
 
 def wait_for(ebs, app_name, env_name, wait_timeout, testfunc):
@@ -424,11 +420,7 @@
             env = describe_env_config_settings(ebs, app_name, env_name)
             result = dict(changed=False, env=env)
         except ClientError as e:
-<<<<<<< HEAD
-            module.fail_json(msg=e, **camel_dict_to_snake_dict(e.response))
-=======
             module.fail_json(msg=str(e), **camel_dict_to_snake_dict(e.response))
->>>>>>> fb733a51
 
     if module.check_mode and (state != 'list' or state != 'details'):
         check_env(ebs, app_name, env_name, module)
